--- conflicted
+++ resolved
@@ -20,9 +20,4 @@
         run: npm install
 
       - name: Run format check
-<<<<<<< HEAD
-        run: |
-          npm run format
-=======
-        run: npm run checkformat
->>>>>>> e70c5b18
+        run: npm run checkformat