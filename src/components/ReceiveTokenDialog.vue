<template>
  <q-dialog
    v-model="showReceiveTokens"
    position="top"
    backdrop-filter="blur(2px) brightness(60%)"
    no-backdrop-dismiss
  >
    <q-card class="q-pa-lg q-pt-md qcard">
      <div>
        <div class="row items-center no-wrap q-mb-sm">
          <div class="col-10">
            <span class="text-h6">Receive Ecash</span>
          </div>
        </div>
        <div>
          <P2PKDialog v-model="showP2PKDialog" />
          <PRDialog v-model="showPRDialog" />
        </div>
        <q-input
          round
          outlined
          v-model="receiveData.tokensBase64"
          label="Paste Cashu token"
          type="textarea"
          autofocus
          class="q-mb-lg"
          @keyup.enter="receiveIfDecodes"
        >
          <template v-if="receiveData.tokensBase64" v-slot:append>
            <q-icon
              name="close"
              class="cursor-pointer"
              @click="receiveData.tokensBase64 = ''"
            />
          </template>
        </q-input>
      </div>
      <div
        class="row"
        v-if="receiveData.tokensBase64.length && tokenDecodesCorrectly"
      >
        <div class="col-12">
          <TokenInformation
            :encodedToken="receiveData.tokensBase64"
            :showAmount="true"
            :showMintCheck="true"
            :showP2PKCheck="true"
          />
        </div>
      </div>
      <div class="row q-mt-lg">
        <!-- if !tokenDecodesCorrectly, display error -->
        <q-btn
          v-if="receiveData.tokensBase64.length && !tokenDecodesCorrectly"
          disabled
          color="yellow"
          text-color="black"
          rounded
          unelevated
          class="q-mr-sm"
          label="Invalid token"
        ></q-btn>

        <q-btn
          @click="receiveIfDecodes"
          color="primary"
          rounded
          class="q-ml-xs q-mr-sm"
          v-if="tokenDecodesCorrectly"
          :disabled="addMintBlocking"
          :label="
            knowThisMint
              ? addMintBlocking
                ? 'Adding mint ...'
                : 'Receive'
              : 'Receive'
          "
        >
        </q-btn>
        <q-btn
          @click="addPendingTokenToHistory(receiveData.tokensBase64)"
          color="primary"
          rounded
          flat
          class="q-mr-sm"
          v-if="tokenDecodesCorrectly"
          >Later
          <q-tooltip>Add to history to receive later</q-tooltip>
        </q-btn>
        <q-btn
          unelevated
          dense
          class="q-mr-sm"
          v-if="canPasteFromClipboard && !receiveData.tokensBase64.length"
          @click="pasteToParseDialog"
        >
          <q-icon name="content_paste" class="q-pr-sm" />Paste</q-btn
        >
        <q-btn
          unelevated
          dense
          class="q-mx-sm"
          v-if="hasCamera && !receiveData.tokensBase64.length"
          @click="showCamera"
        >
          <q-icon name="qr_code_scanner" class="q-pr-sm" />Scan
        </q-btn>
        <q-btn
          unelevated
          dense
          class="q-mx-none"
          v-if="!receiveData.tokensBase64.length"
          @click="handleLockBtn"
        >
          <q-icon name="lock_outline" class="q-pr-sm" />Lock
        </q-btn>
        <q-btn
          v-if="!enablePaymentRequest"
          v-close-popup
          rounded
          flat
          color="grey"
          class="q-ml-auto"
          >Close</q-btn
        >
      </div>
      <div
        v-if="!receiveData.tokensBase64.length && enablePaymentRequest"
        class="row q-mt-lg"
      >
        <q-btn
          unelevated
          dense
          class="q-mr-sm"
          @click="handlePaymentRequestBtn"
        >
          <q-icon name="move_to_inbox" class="q-pr-sm" />Payment Request
        </q-btn>
        <q-btn
          v-if="enablePaymentRequest"
          v-close-popup
          rounded
          flat
          color="grey"
          class="q-ml-auto"
          >Close</q-btn
        >
      </div>
    </q-card>
  </q-dialog>
</template>
<script>
import { defineComponent } from "vue";
import { useReceiveTokensStore } from "src/stores/receiveTokensStore";
import { useWalletStore } from "src/stores/wallet";
import { useUiStore } from "src/stores/ui";
// import { useProofsStore } from "src/stores/proofs";
import { useMintsStore } from "src/stores/mints";
import { useTokensStore } from "src/stores/tokens";
import { useCameraStore } from "src/stores/camera";
import { useP2PKStore } from "src/stores/p2pk";
import { usePRStore } from "src/stores/payment-request";
import token from "src/js/token";
import P2PKDialog from "./P2PKDialog.vue";
import PRDialog from "./PaymentRequestDialog.vue";

import { mapActions, mapState, mapWritableState } from "pinia";
// import ChooseMint from "components/ChooseMint.vue";
import TokenInformation from "components/TokenInformation.vue";
import { map } from "underscore";

export default defineComponent({
  name: "ReceiveTokenDialog",
  mixins: [windowMixin],
  components: {
    TokenInformation,
    P2PKDialog,
    PRDialog,
  },
  props: {},
  data: function () {
    return {
      showP2PKDialog: false,
    };
  },
  computed: {
    ...mapWritableState(useReceiveTokensStore, [
      "showReceiveTokens",
      "receiveData",
    ]),
    ...mapState(useUiStore, ["tickerShort"]),
    ...mapState(useMintsStore, [
      "activeProofs",
      "activeUnit",
      "addMintBlocking",
    ]),
    ...mapWritableState(useMintsStore, ["addMintData", "showAddMintDialog"]),
    ...mapWritableState(usePRStore, ["showPRDialog"]),
    ...mapState(useCameraStore, ["hasCamera"]),
    ...mapState(useP2PKStore, ["p2pkKeys"]),
    ...mapState(usePRStore, ["enablePaymentRequest"]),
    canPasteFromClipboard: function () {
      return (
        window.isSecureContext &&
        navigator.clipboard &&
        navigator.clipboard.readText
      );
    },
    tokenDecodesCorrectly: function () {
      return this.decodeToken(this.receiveData.tokensBase64) !== undefined;
    },
    knowThisMint: function () {
      const tokenJson = this.decodeToken(this.receiveData.tokensBase64);
      if (tokenJson == undefined) {
        return false;
      }
      return this.knowThisMintOfTokenJson(tokenJson);
    },
  },
  methods: {
    ...mapActions(useWalletStore, ["redeem"]),
    ...mapActions(useCameraStore, ["closeCamera", "showCamera"]),
    ...mapActions(useTokensStore, ["addPendingToken"]),
    ...mapActions(useP2PKStore, [
      "getPrivateKeyForP2PKEncodedToken",
      "generateKeypair",
      "showLastKey",
    ]),
<<<<<<< HEAD
    ...mapActions(useMintsStore, ["addMint", "knowThisMintOfTokenJson"]),
    receiveToken: async function (encodedToken) {
      const mintStore = useMintsStore();
      const receiveStore = useReceiveTokensStore();
      const uIStore = useUiStore();
      receiveStore.showReceiveTokens = false;
      console.log("### receive tokens", receiveStore.receiveData.tokensBase64);

      if (receiveStore.receiveData.tokensBase64.length == 0) {
        throw new Error("no tokens provided.");
      }

      // get the private key for the token we want to receive if it is locked with P2PK
      receiveStore.receiveData.p2pkPrivateKey =
        this.getPrivateKeyForP2PKEncodedToken(
          receiveStore.receiveData.tokensBase64
        );

      const tokenJson = token.decode(receiveStore.receiveData.tokensBase64);
      if (tokenJson == undefined) {
        throw new Error("no tokens provided.");
      }
      // check if we have all mints
      if (!this.knowThisMintOfTokenJson(tokenJson)) {
        // // pop up add mint dialog warning
        // // hack! The "add mint" component is in SettingsView which may now
        // // have been loaded yet. We switch the tab to settings to make sure
        // // that it loads. Remove this code when the TrustMintComnent is refactored!
        // uIStore.setTab("mints");
        // // hide the receive dialog
        // receiveStore.showReceiveTokens = false;
        // // set the mint to add
        // this.addMintData = { url: token.getMint(tokenJson) };
        // // show the add mint dialog
        // this.showAddMintDialog = true;
        // // show the token receive dialog again for the next attempt
        // receiveStore.showReceiveTokens = true;
        // return;

        // add the mint
        await this.addMint({ url: token.getMint(tokenJson) });
      }
      // redeem the token
      await this.redeem(receiveStore.receiveData.tokensBase64);
    },
=======
    ...mapActions(useMintsStore, ["addMint"]),
    ...mapActions(useReceiveTokensStore, [
      "receiveIfDecodes",
      "decodeToken",
      "knowThisMintOfTokenJson",
    ]),
>>>>>>> b5478da5
    // TOKEN METHODS
    getProofs: function (decoded_token) {
      return token.getProofs(decoded_token);
    },
    getMint: function (decoded_token) {
      return token.getMint(decoded_token);
    },
    handleLockBtn: function () {
      this.showP2PKDialog = !this.showP2PKDialog;
      if (!this.p2pkKeys.length || !this.showP2PKDialog) {
        this.generateKeypair();
      }
      this.showLastKey();
    },
    handlePaymentRequestBtn: function () {
      const prStore = usePRStore();
      this.showPRDialog = !this.showPRDialog;
      if (this.showPRDialog) {
        prStore.newPaymentRequest();
      }
    },
    tokenAlreadyInHistory: function (tokenStr) {
      const tokensStore = useTokensStore();
      return (
        tokensStore.historyTokens.find((t) => t.token === tokenStr) !==
        undefined
      );
    },
    addPendingTokenToHistory: function (token) {
      if (this.tokenAlreadyInHistory(token)) {
        this.notifySuccess("Ecash already in history");
        this.showReceiveTokens = false;
        return;
      }
      const tokensStore = useTokensStore();
      const decodedToken = tokensStore.decodeToken(token);
      // get amount from decodedToken.token.proofs[..].amount
      const amount = this.getProofs(decodedToken).reduce(
        (sum, el) => (sum += el.amount),
        0
      );

      tokensStore.addPendingToken({
        amount: amount,
        serializedProofs: token,
      });
      this.showReceiveTokens = false;
      // show success notification
      this.notifySuccess("Incoming payment added to history.");
    },
    pasteToParseDialog: function () {
      console.log("pasteToParseDialog");
      navigator.clipboard.readText().then((text) => {
        this.receiveData.tokensBase64 = text;
      });
    },
  },
  created: function () {},
});
</script><|MERGE_RESOLUTION|>--- conflicted
+++ resolved
@@ -226,60 +226,12 @@
       "generateKeypair",
       "showLastKey",
     ]),
-<<<<<<< HEAD
-    ...mapActions(useMintsStore, ["addMint", "knowThisMintOfTokenJson"]),
-    receiveToken: async function (encodedToken) {
-      const mintStore = useMintsStore();
-      const receiveStore = useReceiveTokensStore();
-      const uIStore = useUiStore();
-      receiveStore.showReceiveTokens = false;
-      console.log("### receive tokens", receiveStore.receiveData.tokensBase64);
-
-      if (receiveStore.receiveData.tokensBase64.length == 0) {
-        throw new Error("no tokens provided.");
-      }
-
-      // get the private key for the token we want to receive if it is locked with P2PK
-      receiveStore.receiveData.p2pkPrivateKey =
-        this.getPrivateKeyForP2PKEncodedToken(
-          receiveStore.receiveData.tokensBase64
-        );
-
-      const tokenJson = token.decode(receiveStore.receiveData.tokensBase64);
-      if (tokenJson == undefined) {
-        throw new Error("no tokens provided.");
-      }
-      // check if we have all mints
-      if (!this.knowThisMintOfTokenJson(tokenJson)) {
-        // // pop up add mint dialog warning
-        // // hack! The "add mint" component is in SettingsView which may now
-        // // have been loaded yet. We switch the tab to settings to make sure
-        // // that it loads. Remove this code when the TrustMintComnent is refactored!
-        // uIStore.setTab("mints");
-        // // hide the receive dialog
-        // receiveStore.showReceiveTokens = false;
-        // // set the mint to add
-        // this.addMintData = { url: token.getMint(tokenJson) };
-        // // show the add mint dialog
-        // this.showAddMintDialog = true;
-        // // show the token receive dialog again for the next attempt
-        // receiveStore.showReceiveTokens = true;
-        // return;
-
-        // add the mint
-        await this.addMint({ url: token.getMint(tokenJson) });
-      }
-      // redeem the token
-      await this.redeem(receiveStore.receiveData.tokensBase64);
-    },
-=======
     ...mapActions(useMintsStore, ["addMint"]),
     ...mapActions(useReceiveTokensStore, [
       "receiveIfDecodes",
       "decodeToken",
       "knowThisMintOfTokenJson",
     ]),
->>>>>>> b5478da5
     // TOKEN METHODS
     getProofs: function (decoded_token) {
       return token.getProofs(decoded_token);
