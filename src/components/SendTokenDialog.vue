--- conflicted
+++ resolved
@@ -404,17 +404,13 @@
 import { mapActions, mapState, mapWritableState } from "pinia";
 import ChooseMint from "components/ChooseMint.vue";
 import { UR, UREncoder } from "@gandlaf21/bc-ur";
-<<<<<<< HEAD
+import SendPaymentRequest from "./SendPaymentRequest.vue";
 import {
   notifyError,
   notifySuccess,
   notify,
   notifyWarning,
 } from "src/js/notify.ts";
-=======
-import SendPaymentRequest from "./SendPaymentRequest.vue";
-
->>>>>>> b5478da5
 export default defineComponent({
   name: "SendTokenDialog",
   mixins: [windowMixin],
